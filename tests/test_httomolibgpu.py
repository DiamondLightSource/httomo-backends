from typing import Literal
import pytest
import numpy as np
from numpy import uint16, float32

from pytest_mock import MockerFixture
import os

cupy = pytest.importorskip("cupy")
httomolibgpu = pytest.importorskip("httomolibgpu")
import cupy as cp

from httomo_backends.methods_database.query import MethodsDatabaseQuery


from httomolibgpu.misc.morph import data_resampler, sino_360_to_180
from httomolibgpu.prep.normalize import normalize
from httomolibgpu.prep.phase import paganin_filter_tomopy
from httomolibgpu.prep.alignment import distortion_correction_proj_discorpy
from httomolibgpu.prep.stripe import (
    remove_stripe_based_sorting,
    remove_stripe_ti,
    remove_all_stripe,
    raven_filter,
)
from httomolibgpu.misc.corr import remove_outlier
from httomolibgpu.misc.denoise import total_variation_ROF, total_variation_PD
from httomolibgpu.recon.algorithm import (
    FBP3d_tomobar,
    SIRT3d_tomobar,
    LPRec3d_tomobar,
    CGLS3d_tomobar,
    FISTA3d_tomobar,
)
from httomolibgpu.misc.rescale import rescale_to_int

from httomo_backends.methods_database.packages.backends.httomolibgpu.supporting_funcs.misc.morph import *
from httomo_backends.methods_database.packages.backends.httomolibgpu.supporting_funcs.prep.phase import *
from httomo_backends.methods_database.packages.backends.httomolibgpu.supporting_funcs.prep.stripe import *
from httomo_backends.methods_database.packages.backends.httomolibgpu.supporting_funcs.recon.algorithm import *
from httomo_backends.methods_database.packages.backends.httomolibgpu.supporting_funcs.recon.peak_memory_line_profile_hook import *
from httomo_backends.methods_database.packages.backends.httomolibgpu.supporting_funcs.misc.rescale import *
from httomo_backends.methods_database.packages.backends.httomolibgpu.supporting_funcs.prep.normalize import *


module_mem_path = "httomo.methods_database.packages.external."


class MaxMemoryHook(cp.cuda.MemoryHook):
    def __init__(self, initial=0):
        self.max_mem = initial
        self.current = initial

    def malloc_postprocess(
        self, device_id: int, size: int, mem_size: int, mem_ptr: int, pmem_id: int
    ):
        self.current += mem_size
        self.max_mem = max(self.max_mem, self.current)

    def free_postprocess(
        self, device_id: int, mem_size: int, mem_ptr: int, pmem_id: int
    ):
        self.current -= mem_size

    def alloc_preprocess(self, **kwargs):
        pass

    def alloc_postprocess(self, device_id: int, mem_size: int, mem_ptr: int):
        pass

    def free_preprocess(self, **kwargs):
        pass

    def malloc_preprocess(self, **kwargs):
        pass


@pytest.mark.parametrize("dtype", ["uint16", "float32"])
@pytest.mark.parametrize("slices", [50, 121])
@pytest.mark.cupy
def test_normalize_memoryhook(flats, darks, ensure_clean_memory, dtype, slices):
    hook = MaxMemoryHook()
    data = cp.random.random_sample(
        (slices, flats.shape[1], flats.shape[2]), dtype=np.float32
    )
    if dtype == "uint16":
        darks = (darks * 1233).astype(np.uint16)
        flats = flats.astype(np.uint16)
        data = data.astype(np.uint16)
    with hook:
        normalize(cp.copy(data), flats, darks, minus_log=True).get()

    # make sure estimator function is within range (80% min, 100% max)
    max_mem = (
        hook.max_mem
    )  # the amount of memory in bytes needed for the method according to memoryhook

    # now we estimate how much of the total memory required for this data
    (estimated_memory_bytes, subtract_bytes) = _calc_memory_bytes_normalize(
        data.shape[1:], dtype=data.dtype
    )

    estimated_memory_mb = round(slices * estimated_memory_bytes / (1024**2), 2)
    max_mem -= subtract_bytes
    max_mem_mb = round(max_mem / (1024**2), 2)

    # now compare both memory estimations
    difference_mb = abs(estimated_memory_mb - max_mem_mb)
    percents_relative_maxmem = round((difference_mb / max_mem_mb) * 100)
    # the estimated_memory_mb should be LARGER or EQUAL to max_mem_mb
    # the resulting percent value should not deviate from max_mem on more than 20%
    assert estimated_memory_mb >= max_mem_mb
    assert percents_relative_maxmem <= 20


@pytest.mark.parametrize("dtype", ["uint16"])
@pytest.mark.parametrize("slices", [10, 20])
@pytest.mark.cupy
def test_remove_outlier_memoryhook(flats, ensure_clean_memory, dtype, slices):
    hook = MaxMemoryHook()
    data = cp.random.random_sample((slices, 2560, 2560), dtype=np.float32)
    if dtype == "uint16":
        data = data.astype(np.uint16)
    with hook:
        remove_outlier(cp.copy(data))

    # make sure estimator function is within range (80% min, 100% max)
    max_mem = (
        hook.max_mem
    )  # the amount of memory in bytes needed for the method according to memoryhook

    # now we estimate how much of the total memory required for this data
    method_query = MethodsDatabaseQuery("httomolibgpu.misc.corr", "remove_outlier")
    memory_requirements = method_query.get_memory_gpu_params()
    assert memory_requirements is not None
    assert memory_requirements.multiplier is not None
    estimated_memory_bytes = (
        memory_requirements.multiplier * np.prod(cp.shape(data)) * uint16().nbytes
    )

    estimated_memory_mb = round(estimated_memory_bytes / (1024**2), 2)

    max_mem_mb = round(max_mem / (1024**2), 2)
    # now compare both memory estimations
    difference_mb = abs(estimated_memory_mb - max_mem_mb)
    percents_relative_maxmem = round((difference_mb / max_mem_mb) * 100)
    # the estimated_memory_mb should be LARGER or EQUAL to max_mem_mb
    # the resulting percent value should not deviate from max_mem on more than 20%
    assert estimated_memory_mb >= max_mem_mb
    assert percents_relative_maxmem <= 25


@pytest.mark.parametrize("slices", [3, 10, 20])
@pytest.mark.cupy
def test_denoiser_ROF_TV_memoryhook(ensure_clean_memory, slices):
    hook = MaxMemoryHook()
    data = cp.random.random_sample((slices, 2560, 2560), dtype=np.float32)

    with hook:
        total_variation_ROF(cp.copy(data), regularisation_parameter=1.0, iterations=5)

    # make sure estimator function is within range (80% min, 100% max)
    max_mem = (
        hook.max_mem
    )  # the amount of memory in bytes needed for the method according to memoryhook

    # now we estimate how much of the total memory required for this data
    method_query = MethodsDatabaseQuery(
        "httomolibgpu.misc.denoise", "total_variation_ROF"
    )
    memory_requirements = method_query.get_memory_gpu_params()
    assert memory_requirements is not None
    assert memory_requirements.multiplier is not None
    estimated_memory_bytes = (
        memory_requirements.multiplier * np.prod(cp.shape(data)) * float32().nbytes
    )

    estimated_memory_mb = round(estimated_memory_bytes / (1024**2), 2)

    max_mem_mb = round(max_mem / (1024**2), 2)
    # now compare both memory estimations
    difference_mb = abs(estimated_memory_mb - max_mem_mb)
    percents_relative_maxmem = round((difference_mb / max_mem_mb) * 100)
    # the estimated_memory_mb should be LARGER or EQUAL to max_mem_mb
    # the resulting percent value should not deviate from max_mem on more than 20%
    assert estimated_memory_mb >= max_mem_mb
    assert percents_relative_maxmem <= 20


@pytest.mark.parametrize("slices", [3, 10, 20])
@pytest.mark.cupy
def test_denoiser_PD_TV_memoryhook(ensure_clean_memory, slices):
    hook = MaxMemoryHook()
    data = cp.random.random_sample((slices, 2560, 2560), dtype=np.float32)

    with hook:
        total_variation_PD(cp.copy(data), regularisation_parameter=1.0, iterations=5)

    # make sure estimator function is within range (80% min, 100% max)
    max_mem = (
        hook.max_mem
    )  # the amount of memory in bytes needed for the method according to memoryhook

    # now we estimate how much of the total memory required for this data
    method_query = MethodsDatabaseQuery(
        "httomolibgpu.misc.denoise", "total_variation_PD"
    )
    memory_requirements = method_query.get_memory_gpu_params()
    assert memory_requirements is not None
    assert memory_requirements.multiplier is not None
    estimated_memory_bytes = (
        memory_requirements.multiplier * np.prod(cp.shape(data)) * float32().nbytes
    )

    estimated_memory_mb = round(estimated_memory_bytes / (1024**2), 2)

    max_mem_mb = round(max_mem / (1024**2), 2)
    # now compare both memory estimations
    difference_mb = abs(estimated_memory_mb - max_mem_mb)
    percents_relative_maxmem = round((difference_mb / max_mem_mb) * 100)
    # the estimated_memory_mb should be LARGER or EQUAL to max_mem_mb
    # the resulting percent value should not deviate from max_mem on more than 20%
    assert estimated_memory_mb >= max_mem_mb
    assert percents_relative_maxmem <= 20


@pytest.mark.cupy
@pytest.mark.parametrize("slices", [64, 128])
@pytest.mark.parametrize("dim_x", [81, 260, 320])
@pytest.mark.parametrize("dim_y", [340, 135, 96])
def test_paganin_filter_tomopy_memoryhook(slices, dim_x, dim_y, ensure_clean_memory):
    data = cp.random.random_sample((slices, dim_x, dim_y), dtype=np.float32)
    hook = MaxMemoryHook()
    with hook:
        data_filtered = paganin_filter_tomopy(cp.copy(data)).get()

    # make sure estimator function is within range (80% min, 100% max)
    max_mem = (
        hook.max_mem
    )  # the amount of memory in bytes needed for the method according to memoryhook

    # now we estimate how much of the total memory required for this data
    (estimated_memory_bytes, subtract_bytes) = _calc_memory_bytes_paganin_filter_tomopy(
        (dim_x, dim_y), dtype=np.float32()
    )
    estimated_memory_mb = round(slices * estimated_memory_bytes / (1024**2), 2)
    max_mem -= subtract_bytes
    max_mem_mb = round(max_mem / (1024**2), 2)

    # now we compare both memory estimations
    difference_mb = abs(estimated_memory_mb - max_mem_mb)
    percents_relative_maxmem = round((difference_mb / max_mem_mb) * 100)
    # the estimated_memory_mb should be LARGER or EQUAL to max_mem_mb
    # the resulting percent value should not deviate from max_mem on more than 20%
    assert estimated_memory_mb >= max_mem_mb
    assert percents_relative_maxmem <= 20


@pytest.mark.cupy
@pytest.mark.parametrize("slices", [128, 190, 256])
def test_distortion_correction_memoryhook(
    slices, distortion_correction_path, ensure_clean_memory
):
    data_size_dim = 320
    data = cp.random.random_sample(
        (slices, data_size_dim, data_size_dim), dtype=np.float32
    )

    distortion_coeffs_path = os.path.join(
        distortion_correction_path, "distortion-coeffs.txt"
    )
    shift_xy = [0, 0]
    step_xy = [1, 1]

    hook = MaxMemoryHook()
    with hook:
        data_corrected = distortion_correction_proj_discorpy(
            cp.copy(data), distortion_coeffs_path, shift_xy, step_xy
        ).get()

    # make sure estimator function is within range (80% min, 100% max)
    max_mem = (
        hook.max_mem
    )  # the amount of memory in bytes needed for the method according to memoryhook
    max_mem_mb = round(max_mem / (1024**2), 2)  # now in mbs

    # now we estimate how much of the total memory required for this data
    method_query = MethodsDatabaseQuery(
        "httomolibgpu.prep.alignment", "distortion_correction_proj_discorpy"
    )
    memory_requirements = method_query.get_memory_gpu_params()
    assert memory_requirements is not None
    assert memory_requirements.multiplier is not None
    estimated_memory_bytes = (
        memory_requirements.multiplier * np.prod(cp.shape(data)) * float32().nbytes
    )
    estimated_memory_mb = round(estimated_memory_bytes / (1024**2), 2)
    # now we compare both memory estimations
    difference_mb = abs(estimated_memory_mb - max_mem_mb)
    percents_relative_maxmem = round((difference_mb / max_mem_mb) * 100)
    # the estimated_memory_mb should be LARGER or EQUAL to max_mem_mb
    # the resulting percent value should not deviate from max_mem on more than 20%
    assert estimated_memory_mb >= max_mem_mb
    assert percents_relative_maxmem <= 20


@pytest.mark.cupy
@pytest.mark.parametrize("slices", [128, 256, 320])
def test_remove_stripe_based_sorting_memoryhook(
    slices, distortion_correction_path, ensure_clean_memory
):
    data_size_dim = 300
    data = cp.random.random_sample(
        (data_size_dim, slices, data_size_dim), dtype=np.float32
    )

    hook = MaxMemoryHook()
    with hook:
        data_filtered = remove_stripe_based_sorting(cp.copy(data)).get()

    # make sure estimator function is within range (80% min, 100% max)
    max_mem = (
        hook.max_mem
    )  # the amount of memory in bytes needed for the method according to memoryhook
    max_mem_mb = round(max_mem / (1024**2), 2)  # now in mbs

    # now we estimate how much of the total memory required for this data
    method_query = MethodsDatabaseQuery(
        "httomolibgpu.prep.stripe", "remove_stripe_based_sorting"
    )
    memory_requirements = method_query.get_memory_gpu_params()
    assert memory_requirements is not None
    assert memory_requirements.multiplier is not None
    estimated_memory_bytes = (
        memory_requirements.multiplier * np.prod(cp.shape(data)) * float32().nbytes
    )
    estimated_memory_mb = round(estimated_memory_bytes / (1024**2), 2)
    # now we compare both memory estimations
    difference_mb = abs(estimated_memory_mb - max_mem_mb)
    percents_relative_maxmem = round((difference_mb / max_mem_mb) * 100)
    # the estimated_memory_mb should be LARGER or EQUAL to max_mem_mb
    # the resulting percent value should not deviate from max_mem on more than 20%
    assert estimated_memory_mb >= max_mem_mb
    assert percents_relative_maxmem <= 20


@pytest.mark.cupy
@pytest.mark.parametrize("slices", [64, 129])
def test_remove_stripe_ti_memoryhook(slices, ensure_clean_memory):
    dim_x = 156
    dim_y = 216
    data = cp.random.random_sample((slices, dim_x, dim_y), dtype=np.float32)
    hook = MaxMemoryHook()
    with hook:
        data_filtered = remove_stripe_ti(cp.copy(data)).get()

    # make sure estimator function is within range (80% min, 100% max)
    max_mem = (
        hook.max_mem
    )  # the amount of memory in bytes needed for the method according to memoryhook

    # now we estimate how much of the total memory required for this data
    (estimated_memory_bytes, subtract_bytes) = _calc_memory_bytes_remove_stripe_ti(
        (dim_x, dim_y), dtype=np.float32()
    )
    estimated_memory_mb = round(slices * estimated_memory_bytes / (1024**2), 2)
    max_mem -= subtract_bytes
    max_mem_mb = round(max_mem / (1024**2), 2)

    # now we compare both memory estimations
    difference_mb = abs(estimated_memory_mb - max_mem_mb)
    percents_relative_maxmem = round((difference_mb / max_mem_mb) * 100)
    # the estimated_memory_mb should be LARGER or EQUAL to max_mem_mb
    # the resulting percent value should not deviate from max_mem on more than 20%
    assert estimated_memory_mb >= max_mem_mb
    assert percents_relative_maxmem <= 20


@pytest.mark.cupy
@pytest.mark.parametrize("projections", [180, 360, 720, 1080, 1440])
def test_raven_filter_memoryhook(projections, ensure_clean_memory):
    vert_det = 10
    horiz_det = 2560
    data = cp.random.random_sample((projections, vert_det, horiz_det), dtype=np.float32)
    kwargs = {}
    kwargs["pad_x"] = 20
    kwargs["pad_y"] = 20
    hook = MaxMemoryHook()
    with hook:
        data_filtered = raven_filter(cp.copy(data), **kwargs).get()

    # make sure estimator function is within range (80% min, 100% max)
    max_mem = (
        hook.max_mem
    )  # the amount of memory in bytes needed for the method according to memoryhook

    # now we estimate how much of the total memory required for this data
    (estimated_memory_bytes, subtract_bytes) = _calc_memory_bytes_raven_filter(
        (projections, horiz_det), dtype=np.float32(), **kwargs
    )
    estimated_memory_mb = round(vert_det * estimated_memory_bytes / (1024**2), 2)
    max_mem -= subtract_bytes
    max_mem_mb = round(max_mem / (1024**2), 2)

    # now we compare both memory estimations
    difference_mb = abs(estimated_memory_mb - max_mem_mb)
    percents_relative_maxmem = round((difference_mb / max_mem_mb) * 100)
    # the estimated_memory_mb should be LARGER or EQUAL to max_mem_mb
    # the resulting percent value should not deviate from max_mem on more than 20%
    assert estimated_memory_mb >= max_mem_mb
    assert percents_relative_maxmem <= 27


@pytest.mark.cupy
@pytest.mark.parametrize("angles", [900, 1800])
@pytest.mark.parametrize("dim_x_slices", [1, 3, 5])
@pytest.mark.parametrize("dim_y", [1280, 2560])
def test_remove_all_stripe_memoryhook(angles, dim_x_slices, dim_y, ensure_clean_memory):
    data = cp.random.random_sample((angles, dim_x_slices, dim_y), dtype=np.float32)
    hook = MaxMemoryHook()
    with hook:
        data_filtered = remove_all_stripe(cp.copy(data)).get()

    # make sure estimator function is within range (80% min, 100% max)
    max_mem = (
        hook.max_mem
    )  # the amount of memory in bytes needed for the method according to memoryhook
    max_mem_mb = round(max_mem / (1024**2), 2)  # now in mbs

    # now we estimate how much of the total memory required for this data
    (estimated_memory_bytes, subtract_bytes) = _calc_memory_bytes_remove_all_stripe(
        (angles, dim_y), dtype=np.float32()
    )
    estimated_memory_mb = round(dim_x_slices * estimated_memory_bytes / (1024**2), 2)
    max_mem -= subtract_bytes
    max_mem_mb = round(max_mem / (1024**2), 2)

    # now we compare both memory estimations
    difference_mb = abs(estimated_memory_mb - max_mem_mb)
    # the estimated_memory_mb should be LARGER or EQUAL to max_mem_mb
    assert estimated_memory_mb >= max_mem_mb
    # this function is too complex to estimate the memory needed exactly,
    # but it works in slice-by-slice fashion.
    # We overestimate and ensure that we're always above the memoryhook limit.


@pytest.mark.cupy
@pytest.mark.parametrize("interpolation", ["nearest", "linear"])
@pytest.mark.parametrize("slices", [1, 3, 10])
@pytest.mark.parametrize("newshape", [[256, 256], [500, 500], [1000, 1000]])
def test_data_sampler_memoryhook(slices, newshape, interpolation, ensure_clean_memory):
    recon_size = 2560
    data = cp.random.random_sample((recon_size, slices, recon_size), dtype=cp.float32)
    kwargs = {}
    kwargs["newshape"] = newshape
    kwargs["interpolation"] = interpolation
    kwargs["axis"] = 1

    hook = MaxMemoryHook()
    with hook:
        scaled_data = data_resampler(cp.copy(data), **kwargs)

    # make sure estimator function is within range (80% min, 100% max)
    max_mem = (
        hook.max_mem
    )  # the amount of memory in bytes needed for the method according to memoryhook

    # now we estimate how much of the total memory required for this data
    (estimated_memory_bytes, subtract_bytes) = _calc_memory_bytes_data_resampler(
        (recon_size, recon_size), dtype=np.float32(), **kwargs
    )
    # as this is slice-by-slice implementation we should be adding slices number
    estimated_memory_mb = slices * round(estimated_memory_bytes / (1024**2), 2)
    max_mem -= subtract_bytes
    max_mem_mb = round(max_mem / (1024**2), 2)

    # now we compare both memory estimations
    difference_mb = abs(estimated_memory_mb - max_mem_mb)
    percents_relative_maxmem = round((difference_mb / max_mem_mb) * 100)
    # the estimated_memory_mb should be LARGER or EQUAL to max_mem_mb
    assert estimated_memory_mb >= max_mem_mb
    # for this function it is difficult to estimate the memory requirements as it works
    # slice by slice. Also the memory usage inside interpn/RegularGridInterpolator is
    # unknown. We should generally overestitmate the memory here.


@pytest.mark.cupy
@pytest.mark.parametrize("padding_detx", [0, 10, 100, 200])
@pytest.mark.parametrize("projections", [1801, 3601])
@pytest.mark.parametrize("slices", [7, 11, 15])
@pytest.mark.parametrize("detectorX", [1200, 2560])
def test_recon_FBP3d_tomobar_memoryhook(
    slices,
    detectorX,
    projections,
    padding_detx,
    ensure_clean_memory,
    mocker: MockerFixture,
):
    data = cp.random.random_sample((projections, slices, detectorX), dtype=np.float32)
    kwargs = {}
    kwargs["angles"] = np.linspace(
        0.0 * np.pi / 180.0, 180.0 * np.pi / 180.0, data.shape[0]
    )
    kwargs["detector_pad"] = padding_detx
    kwargs["center"] = 500
    kwargs["recon_size"] = detectorX
    kwargs["recon_mask_radius"] = 0.8

    hook = MaxMemoryHook()
    p1 = mocker.patch(
        "tomobar.astra_wrappers.astra_base.astra.data3d.delete",
        side_effect=lambda id: hook.free_postprocess(0, data.nbytes, 0, 0),
    )

    with hook:
        recon_data = FBP3d_tomobar(cp.copy(data), **kwargs)

    p1.assert_called_once()

    # make sure estimator function is within range (80% min, 100% max)
    max_mem = (
        hook.max_mem
    )  # the amount of memory in bytes needed for the method according to memoryhook

    # now we estimate how much of the total memory required for this data
    (estimated_memory_bytes, subtract_bytes) = _calc_memory_bytes_FBP3d_tomobar(
        (projections, detectorX), dtype=np.float32(), **kwargs
    )
    estimated_memory_mb = round(slices * estimated_memory_bytes / (1024**2), 2)
    max_mem -= subtract_bytes
    max_mem_mb = round(max_mem / (1024**2), 2)

    # now we compare both memory estimations
    difference_mb = abs(estimated_memory_mb - max_mem_mb)
    percents_relative_maxmem = round((difference_mb / max_mem_mb) * 100)
    # the estimated_memory_mb should be LARGER or EQUAL to max_mem_mb
    # the resulting percent value should not deviate from max_mem on more than 20%
    assert estimated_memory_mb >= max_mem_mb
    assert (
        percents_relative_maxmem <= 100
    )  # overestimation happens here because of the ASTRA's part


@pytest.mark.cupy
@pytest.mark.parametrize("padding_detx", [0, 10, 50, 100])
@pytest.mark.parametrize("projections", [1500, 1801, 2560])
@pytest.mark.parametrize("detX_size", [2560])
@pytest.mark.parametrize("slices", [3, 4, 5, 10, 15, 20])
@pytest.mark.parametrize("projection_angle_range", [(0, np.pi)])
def test_recon_LPRec3d_tomobar_0_pi_memoryhook(
    slices,
    detX_size,
    projections,
    projection_angle_range,
    padding_detx,
    ensure_clean_memory,
):
    __test_recon_LPRec3d_tomobar_memoryhook_common(
        slices,
        detX_size,
        projections,
        projection_angle_range,
        padding_detx,
        ensure_clean_memory,
    )


@pytest.mark.full
@pytest.mark.cupy
@pytest.mark.parametrize("padding_detx", [0, 10, 50, 100, 800])
@pytest.mark.parametrize("projections", [1500, 1801, 2560, 3601])
@pytest.mark.parametrize("detX_size", [2560])
@pytest.mark.parametrize("slices", [3, 4, 5, 10, 15, 20])
@pytest.mark.parametrize("projection_angle_range", [(0, np.pi)])
def test_recon_LPRec3d_tomobar_0_pi_memoryhook_full(
    slices,
    detX_size,
    projections,
    projection_angle_range,
    padding_detx,
    ensure_clean_memory,
):
    __test_recon_LPRec3d_tomobar_memoryhook_common(
        slices,
        detX_size,
        projections,
        projection_angle_range,
        padding_detx,
        ensure_clean_memory,
    )


@pytest.mark.full
@pytest.mark.cupy
@pytest.mark.parametrize("padding_detx", [0, 10, 50, 100, 800])
@pytest.mark.parametrize("projections", [1500, 1801, 2560, 3601])
@pytest.mark.parametrize("detX_size", [2560])
@pytest.mark.parametrize("slices", [3, 4, 5, 10, 15, 20])
@pytest.mark.parametrize(
    "projection_angle_range", [(0, np.pi), (0, 2 * np.pi), (-np.pi / 2, np.pi / 2)]
)
def test_recon_LPRec3d_tomobar_memoryhook_full(
    slices,
    detX_size,
    projections,
    projection_angle_range,
    padding_detx,
    ensure_clean_memory,
):
    __test_recon_LPRec3d_tomobar_memoryhook_common(
        slices,
        detX_size,
        projections,
        projection_angle_range,
        padding_detx,
        ensure_clean_memory,
    )


def __test_recon_LPRec3d_tomobar_memoryhook_common(
    slices,
    detX_size,
    projections,
    projection_angle_range,
    padding_detx,
    ensure_clean_memory,
):
    angles_number = projections
    data = cp.random.random_sample((angles_number, slices, detX_size), dtype=np.float32)
    kwargs = {}
    kwargs["angles"] = np.linspace(
        projection_angle_range[0], projection_angle_range[1], data.shape[0]
    )
    kwargs["center"] = 1280
    kwargs["detector_pad"] = padding_detx
    kwargs["recon_size"] = detX_size
    kwargs["recon_mask_radius"] = 0.8

    hook = MaxMemoryHook()
    hook2 = PeakMemoryLineProfileHook(["methodsDIR_CuPy.py"])
    with hook, hook2:
        # with hook:
        recon_data = LPRec3d_tomobar(cp.copy(data), **kwargs)
    # hook2.print_report()

    # make sure estimator function is within range (80% min, 100% max)
    max_mem = (
        hook.max_mem
    )  # the amount of memory in bytes needed for the method according to memoryhook

    non_slice_dims_shape = (angles_number, detX_size)
    input_data_type = np.float32()

    # now we estimate how much of the total memory required for this data
    (estimated_memory_bytes, subtract_bytes) = _calc_memory_bytes_LPRec3d_tomobar(
        non_slice_dims_shape, dtype=input_data_type, **kwargs
    )

    odd_horiz = bool(detX_size % 2)
    odd_vert = bool(slices % 2)

    padded_slices = slices + odd_vert

    if not odd_horiz and not odd_vert:
        input_slice_size = np.prod(non_slice_dims_shape) * input_data_type.itemsize
        estimated_memory_bytes -= input_slice_size

    estimated_memory_mb = round(padded_slices * estimated_memory_bytes / (1024**2), 2)
    max_mem -= subtract_bytes
    max_mem_mb = round(max_mem / (1024**2), 2)

    # now we compare both memory estimations
    difference_mb = abs(estimated_memory_mb - max_mem_mb)
    percents_relative_maxmem = round((difference_mb / max_mem_mb) * 100)
    # the estimated_memory_mb should be LARGER or EQUAL to max_mem_mb
    # the resulting percent value should not deviate from max_mem on more than 20%
    assert estimated_memory_mb >= max_mem_mb
<<<<<<< HEAD
    assert percents_relative_maxmem <= 60
=======
    assert percents_relative_maxmem <= 90
>>>>>>> 75f32d86


@pytest.mark.cupy
@pytest.mark.parametrize("slices", [3, 5])
@pytest.mark.parametrize("recon_size_it", [2560])
def test_recon_SIRT3d_tomobar_memoryhook(slices, recon_size_it, ensure_clean_memory):
    data = cp.random.random_sample((1801, slices, 2560), dtype=np.float32)
    kwargs = {}
    kwargs["recon_size"] = recon_size_it

    hook = MaxMemoryHook()
    with hook:
        recon_data = SIRT3d_tomobar(
            cp.copy(data),
            np.linspace(0.0 * np.pi / 180.0, 180.0 * np.pi / 180.0, data.shape[0]),
            1200,
            recon_size=recon_size_it,
            iterations=2,
            nonnegativity=True,
        )

    # make sure estimator function is within range (80% min, 100% max)
    max_mem = (
        hook.max_mem
    )  # the amount of memory in bytes needed for the method according to memoryhook

    # now we estimate how much of the total memory required for this data
    (estimated_memory_bytes, subtract_bytes) = _calc_memory_bytes_SIRT3d_tomobar(
        (1801, 2560), dtype=np.float32(), **kwargs
    )
    estimated_memory_mb = round(slices * estimated_memory_bytes / (1024**2), 2)
    max_mem -= subtract_bytes
    max_mem_mb = round(max_mem / (1024**2), 2)

    # now we compare both memory estimations
    difference_mb = abs(estimated_memory_mb - max_mem_mb)
    percents_relative_maxmem = round((difference_mb / max_mem_mb) * 100)
    # the estimated_memory_mb should be LARGER or EQUAL to max_mem_mb
    # the resulting percent value should not deviate from max_mem on more than 20%
    assert estimated_memory_mb >= max_mem_mb
    assert percents_relative_maxmem <= 100

@pytest.mark.cupy
@pytest.mark.parametrize("slices", [3])
@pytest.mark.parametrize("recon_size_it", [2560])
def test_recon_SIRT3d_tomobar_autopad_memoryhook(slices, recon_size_it, ensure_clean_memory):
    angles_tot = 901
    det_size = 2560
    data = cp.random.random_sample((angles_tot, slices, det_size), dtype=np.float32)
    kwargs = {}
    kwargs["recon_size"] = recon_size_it
    kwargs["detector_pad"] = True

    hook = MaxMemoryHook()
    with hook:
        recon_data = SIRT3d_tomobar(
            cp.copy(data),
            np.linspace(0.0 * np.pi / 180.0, 180.0 * np.pi / 180.0, data.shape[0]),
            center = 1200,
            detector_pad = True,
            recon_size=recon_size_it,
            iterations=2,
            nonnegativity=True,
        )

    # make sure estimator function is within range (80% min, 100% max)
    max_mem = (
        hook.max_mem
    )  # the amount of memory in bytes needed for the method according to memoryhook

    # now we estimate how much of the total memory required for this data
    (estimated_memory_bytes, subtract_bytes) = _calc_memory_bytes_SIRT3d_tomobar(
        (angles_tot, det_size), dtype=np.float32(), **kwargs
    )
    estimated_memory_mb = round(slices * estimated_memory_bytes / (1024**2), 2)
    max_mem -= subtract_bytes
    max_mem_mb = round(max_mem / (1024**2), 2)

    # now we compare both memory estimations
    difference_mb = abs(estimated_memory_mb - max_mem_mb)
    percents_relative_maxmem = round((difference_mb / max_mem_mb) * 100)
    # the estimated_memory_mb should be LARGER or EQUAL to max_mem_mb
    # the resulting percent value should not deviate from max_mem on more than 20%
    assert estimated_memory_mb >= max_mem_mb
    assert percents_relative_maxmem <= 25


@pytest.mark.cupy
@pytest.mark.parametrize("slices", [5])
@pytest.mark.parametrize("recon_size_it", [2560])
def test_recon_CGLS3d_tomobar_memoryhook(slices, recon_size_it, ensure_clean_memory):
    angles_tot = 901
    det_size = 2560
    data = cp.random.random_sample((angles_tot, slices, det_size), dtype=np.float32)
    kwargs = {}
    kwargs["recon_size"] = recon_size_it
    kwargs["detector_pad"] = False

    hook = MaxMemoryHook()
    with hook:
        recon_data = CGLS3d_tomobar(
            cp.copy(data),
            np.linspace(0.0 * np.pi / 180.0, 180.0 * np.pi / 180.0, data.shape[0]),
            center = 1200,
            detector_pad = False,
            recon_size=recon_size_it,
            iterations=2,
            nonnegativity=True,
        )

    # make sure estimator function is within range (80% min, 100% max)
    max_mem = (
        hook.max_mem
    )  # the amount of memory in bytes needed for the method according to memoryhook

    # now we estimate how much of the total memory required for this data
    (estimated_memory_bytes, subtract_bytes) = _calc_memory_bytes_CGLS3d_tomobar(
        (angles_tot, det_size), dtype=np.float32(), **kwargs
    )
    estimated_memory_mb = round(slices * estimated_memory_bytes / (1024**2), 2)
    max_mem -= subtract_bytes
    max_mem_mb = round(max_mem / (1024**2), 2)

    # now we compare both memory estimations
    difference_mb = abs(estimated_memory_mb - max_mem_mb)
    percents_relative_maxmem = round((difference_mb / max_mem_mb) * 100)
    # the estimated_memory_mb should be LARGER or EQUAL to max_mem_mb
    # the resulting percent value should not deviate from max_mem on more than 20%
    assert estimated_memory_mb >= max_mem_mb
    assert percents_relative_maxmem <= 100


@pytest.mark.cupy
@pytest.mark.parametrize("slices", [3])
@pytest.mark.parametrize("recon_size_it", [2560])
def test_recon_CGLS3d_tomobar_autopad_memoryhook(slices, recon_size_it, ensure_clean_memory):
    angles_tot = 901
    det_size = 2560
    data = cp.random.random_sample((angles_tot, slices, det_size), dtype=np.float32)
    kwargs = {}
    kwargs["recon_size"] = recon_size_it
    kwargs["detector_pad"] = True

    hook = MaxMemoryHook()
    with hook:
        recon_data = CGLS3d_tomobar(
            cp.copy(data),
            np.linspace(0.0 * np.pi / 180.0, 180.0 * np.pi / 180.0, data.shape[0]),
            center = 1200,
            detector_pad = True,
            recon_size=recon_size_it,
            iterations=2,
            nonnegativity=True,
        )

    # make sure estimator function is within range (80% min, 100% max)
    max_mem = (
        hook.max_mem
    )  # the amount of memory in bytes needed for the method according to memoryhook

    # now we estimate how much of the total memory required for this data
    (estimated_memory_bytes, subtract_bytes) = _calc_memory_bytes_CGLS3d_tomobar(
        (angles_tot, det_size), dtype=np.float32(), **kwargs
    )
    estimated_memory_mb = round(slices * estimated_memory_bytes / (1024**2), 2)
    max_mem -= subtract_bytes
    max_mem_mb = round(max_mem / (1024**2), 2)

    # now we compare both memory estimations
    difference_mb = abs(estimated_memory_mb - max_mem_mb)
    percents_relative_maxmem = round((difference_mb / max_mem_mb) * 100)
    # the estimated_memory_mb should be LARGER or EQUAL to max_mem_mb
    # the resulting percent value should not deviate from max_mem on more than 20%
    assert estimated_memory_mb >= max_mem_mb
    assert percents_relative_maxmem <= 85

@pytest.mark.cupy
@pytest.mark.parametrize("slices", [3, 5])
@pytest.mark.parametrize("recon_size_it", [2560])
@pytest.mark.parametrize("padding", [0, 100, 200])
def test_recon_FISTA3d_tomobar_nonOS_memoryhook(
    slices, recon_size_it, padding, ensure_clean_memory
):
    angles_total = 901
    detX_size = 2560
    data = cp.random.random_sample((angles_total, slices, detX_size), dtype=np.float32)
    kwargs = {}
    kwargs["recon_size"] = recon_size_it

    hook = MaxMemoryHook()
    with hook:
        recon_data = FISTA3d_tomobar(
            cp.copy(data),
            np.linspace(0.0 * np.pi / 180.0, 180.0 * np.pi / 180.0, data.shape[0]),
            center=1200,
            recon_size=recon_size_it,
            iterations=1,
            subsets_number=1,
            regularisation_iterations=2,
            nonnegativity=True,
            detector_pad=padding,
        )

    # make sure estimator function is within range (80% min, 100% max)
    max_mem = (
        hook.max_mem
    )  # the amount of memory in bytes needed for the method according to memoryhook

    # now we estimate how much of the total memory required for this data
    (estimated_memory_bytes, subtract_bytes) = _calc_memory_bytes_FISTA3d_tomobar(
        (angles_total, detX_size), dtype=np.float32(), **kwargs
    )
    estimated_memory_mb = round(slices * estimated_memory_bytes / (1024**2), 2)
    max_mem -= subtract_bytes
    max_mem_mb = round(max_mem / (1024**2), 2)

    # now we compare both memory estimations
    difference_mb = abs(estimated_memory_mb - max_mem_mb)
    percents_relative_maxmem = round((difference_mb / max_mem_mb) * 100)
    # the estimated_memory_mb should be LARGER or EQUAL to max_mem_mb
    # the resulting percent value should not deviate from max_mem on more than 20%
    assert estimated_memory_mb >= max_mem_mb
    assert percents_relative_maxmem <= 100


@pytest.mark.cupy
@pytest.mark.parametrize("slices", [3, 5])
@pytest.mark.parametrize("recon_size_it", [2560])
@pytest.mark.parametrize("padding", [0, 100, 200])
def test_recon_FISTA3d_tomobar_OS_memoryhook(
    slices, recon_size_it, padding, ensure_clean_memory
):
    angles_total = 901
    detX_size = 2560

    data = cp.random.random_sample((angles_total, slices, detX_size), dtype=np.float32)
    kwargs = {}
    kwargs["recon_size"] = recon_size_it

    hook = MaxMemoryHook()
    with hook:
        recon_data = FISTA3d_tomobar(
            cp.copy(data),
            np.linspace(0.0 * np.pi / 180.0, 180.0 * np.pi / 180.0, data.shape[0]),
            1200,
            recon_size=recon_size_it,
            iterations=1,
            nonnegativity=True,
            detector_pad=padding,
        )

    # make sure estimator function is within range (80% min, 100% max)
    max_mem = (
        hook.max_mem
    )  # the amount of memory in bytes needed for the method according to memoryhook

    # now we estimate how much of the total memory required for this data
    (estimated_memory_bytes, subtract_bytes) = _calc_memory_bytes_FISTA3d_tomobar(
        (angles_total, detX_size), dtype=np.float32(), **kwargs
    )
    estimated_memory_mb = round(slices * estimated_memory_bytes / (1024**2), 2)
    max_mem -= subtract_bytes
    max_mem_mb = round(max_mem / (1024**2), 2)

    # now we compare both memory estimations
    difference_mb = abs(estimated_memory_mb - max_mem_mb)
    percents_relative_maxmem = round((difference_mb / max_mem_mb) * 100)
    # the estimated_memory_mb should be LARGER or EQUAL to max_mem_mb
    # the resulting percent value should not deviate from max_mem on more than 20%
    assert estimated_memory_mb >= max_mem_mb
    assert percents_relative_maxmem <= 100


@pytest.mark.cupy
@pytest.mark.parametrize("bits", [8, 16, 32])
@pytest.mark.parametrize("slices", [3, 5, 8])
@pytest.mark.parametrize("glob_stats", [False, True])
def test_rescale_to_int_memoryhook(
    data, ensure_clean_memory, slices: int, bits: Literal[8, 16, 32], glob_stats: bool
):
    data = cp.random.random_sample((1801, slices, 600), dtype=np.float32)
    kwargs: dict = {}
    kwargs["bits"] = bits
    if glob_stats:
        kwargs["glob_stats"] = (0.0, 10.0, 120.0, data.size)
    hook = MaxMemoryHook()
    with hook:
        rescale_to_int(cp.copy(data), **kwargs).get()

    # make sure estimator function is within range (80% min, 100% max)
    max_mem = (
        hook.max_mem
    )  # the amount of memory in bytes needed for the method according to memoryhook
    max_mem_mb = round(max_mem / (1024**2), 2)

    # now we estimate how much of the total memory required for this data
    (estimated_memory_bytes, subtract_bytes) = _calc_memory_bytes_rescale_to_int(
        (data.shape[0], data.shape[2]), dtype=np.float32(), **kwargs
    )
    estimated_memory_mb = round(slices * estimated_memory_bytes / (1024**2), 2)
    max_mem -= subtract_bytes
    max_mem_mb = round(max_mem / (1024**2), 2)

    # now we compare both memory estimations
    difference_mb = abs(estimated_memory_mb - max_mem_mb)
    percents_relative_maxmem = round((difference_mb / max_mem_mb) * 100)
    # the estimated_memory_mb should be LARGER or EQUAL to max_mem_mb
    # the resulting percent value should not deviate from max_mem on more than 20%
    assert estimated_memory_mb >= max_mem_mb
    assert percents_relative_maxmem <= 35


@pytest.mark.cupy
@pytest.mark.parametrize("slices", [3, 8, 30, 50])
@pytest.mark.parametrize("det_x", [600, 2160])
def test_sino_360_to_180_memoryhook(
    ensure_clean_memory,
    det_x: int,
    slices: int,
):
    # Use a different overlap value for stitching based on the width of the 360 sinogram
    overlap = 350 if det_x == 600 else 1950
    shape = (1801, slices, det_x)
    data = cp.random.random_sample(shape, dtype=np.float32)

    # Run method to see actual memory usage
    hook = MaxMemoryHook()
    with hook:
        sino_360_to_180(cp.copy(data), overlap)

    # Call memory estimator to estimate memory usage
    (estimated_bytes, subtract_bytes) = _calc_memory_bytes_sino_360_to_180(
        non_slice_dims_shape=(shape[0], shape[2]),
        dtype=np.float32(),
        overlap=overlap,
    )
    estimated_bytes *= slices

    max_mem = hook.max_mem - subtract_bytes

    # For the difference between the actual memory usage and estimated memory usage, calculate
    # that as a percentage of the actual memory used
    difference = abs(estimated_bytes - max_mem)
    percentage_difference = round((difference / max_mem) * 100)

    assert estimated_bytes >= max_mem
    assert percentage_difference <= 35


def test_FBP2d_astra_output_dim():
    # Call memory estimator to estimate memory usage
    recon_size = 300
    output_dims = _calc_output_dim_FBP2d_astra(
        non_slice_dims_shape=(10, 10),
        recon_size=recon_size,
    )
    assert output_dims == (recon_size, recon_size)<|MERGE_RESOLUTION|>--- conflicted
+++ resolved
@@ -676,11 +676,7 @@
     # the estimated_memory_mb should be LARGER or EQUAL to max_mem_mb
     # the resulting percent value should not deviate from max_mem on more than 20%
     assert estimated_memory_mb >= max_mem_mb
-<<<<<<< HEAD
     assert percents_relative_maxmem <= 60
-=======
-    assert percents_relative_maxmem <= 90
->>>>>>> 75f32d86
 
 
 @pytest.mark.cupy
