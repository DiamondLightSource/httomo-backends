#!/usr/bin/env python3
# -*- coding: utf-8 -*-
# ---------------------------------------------------------------------------
# Copyright 2022 Diamond Light Source Ltd.
#
# Licensed under the Apache License, Version 2.0 (the "License");
# you may not use this file except in compliance with the License.
# You may obtain a copy of the License at
#
#     http://www.apache.org/licenses/LICENSE-2.0
#
# Unless required by applicable law or agreed to in writing, software
# distributed under the License is distributed on an "AS IS" BASIS,
# WITHOUT WARRANTIES OR CONDITIONS OF ANY KIND, either express or implied.
# See the License for the specific language governing permissions and
# limitations under the License.
# ---------------------------------------------------------------------------
# Created By  : Tomography Team at DLS <scientificsoftware@diamond.ac.uk>
# Created Date: 21 September 2023
# ---------------------------------------------------------------------------
"""Modules for memory estimation for reconstruction algorithms"""

import math
from typing import Tuple
import numpy as np
from httomo_backends.cufft import CufftType, cufft_estimate_1d

__all__ = [
<<<<<<< HEAD
    "_calc_memory_bytes_FBP2d_astra",
    "_calc_memory_bytes_FBP",
    "_calc_memory_bytes_SIRT",
    "_calc_memory_bytes_CGLS",
    "_calc_output_dim_FBP2d_astra",
    "_calc_output_dim_FBP",
    "_calc_output_dim_SIRT",
    "_calc_output_dim_CGLS",
=======
    "_calc_memory_bytes_FBP3d_tomobar",
    "_calc_memory_bytes_SIRT3d_tomobar",
    "_calc_memory_bytes_CGLS3d_tomobar",
    "_calc_output_dim_FBP3d_tomobar",
    "_calc_output_dim_SIRT3d_tomobar",
    "_calc_output_dim_CGLS3d_tomobar",
>>>>>>> 6ea8f1e8
]


def __calc_output_dim_recon(non_slice_dims_shape, **kwargs):
    """Function to calculate output dimensions for all reconstructors.
    The change of the dimension depends either on the user-provided "recon_size"
    parameter or taken as the size of the horizontal detector (default).

    """
    DetectorsLengthH = non_slice_dims_shape[1]
    recon_size = kwargs["recon_size"]
    if recon_size is None:
        recon_size = DetectorsLengthH
    output_dims = (recon_size, recon_size)
    return output_dims


<<<<<<< HEAD
def _calc_output_dim_FBP2d_astra(non_slice_dims_shape, **kwargs):
    return __calc_output_dim_recon(non_slice_dims_shape, **kwargs)


def _calc_output_dim_FBP(non_slice_dims_shape, **kwargs):
=======
def _calc_output_dim_FBP3d_tomobar(non_slice_dims_shape, **kwargs):
>>>>>>> 6ea8f1e8
    return __calc_output_dim_recon(non_slice_dims_shape, **kwargs)


def _calc_output_dim_SIRT3d_tomobar(non_slice_dims_shape, **kwargs):
    return __calc_output_dim_recon(non_slice_dims_shape, **kwargs)


def _calc_output_dim_CGLS3d_tomobar(non_slice_dims_shape, **kwargs):
    return __calc_output_dim_recon(non_slice_dims_shape, **kwargs)


<<<<<<< HEAD
def _calc_memory_bytes_FBP2d_astra(
    non_slice_dims_shape: Tuple[int, int],
    dtype: np.dtype,
    **kwargs,
) -> Tuple[int, int]:
    # this is GPU-CPU slice-by-slice reconstruction function so it doesn't need a lot of GPU memory
    return (1, 0)


def _calc_memory_bytes_FBP(
=======
def _calc_memory_bytes_FBP3d_tomobar(
>>>>>>> 6ea8f1e8
    non_slice_dims_shape: Tuple[int, int],
    dtype: np.dtype,
    **kwargs,
) -> Tuple[int, int]:
    det_height = non_slice_dims_shape[0]
    det_width = non_slice_dims_shape[1]
    SLICES = 200  # dummy multiplier+divisor to pass large batch size threshold

    # 1. input
    input_slice_size = np.prod(non_slice_dims_shape) * dtype.itemsize

    ########## FFT / filter / IFFT (filtersync_cupy)

    # 2. RFFT plan (R2C transform)
    fftplan_slice_size = (
        cufft_estimate_1d(
            nx=det_width,
            fft_type=CufftType.CUFFT_R2C,
            batch=det_height * SLICES,
        )
        / SLICES
    )

    # 3. RFFT output size (proj_f in code)
    proj_f_slice = det_height * (det_width // 2 + 1) * np.complex64().itemsize

    # 4. Filter size (independent of number of slices)
    filter_size = (det_width // 2 + 1) * np.float32().itemsize

    # 5. IRFFT plan size
    ifftplan_slice_size = (
        cufft_estimate_1d(
            nx=det_width,
            fft_type=CufftType.CUFFT_C2R,
            batch=det_height * SLICES,
        )
        / SLICES
    )

    # 6. output of filtersync call
    filtersync_output_slice_size = input_slice_size

    # since the FFT plans, proj_f, and input data is dropped after the filtersync call, we track it here
    # separate
    filtersync_size = (
        input_slice_size + fftplan_slice_size + proj_f_slice + ifftplan_slice_size
    )

    # 6. we swap the axes before passing data to Astra in ToMoBAR
    # https://github.com/dkazanc/ToMoBAR/blob/54137829b6326406e09f6ef9c95eb35c213838a7/tomobar/methodsDIR_CuPy.py#L135
    pre_astra_input_swapaxis_slice = (
        np.prod(non_slice_dims_shape) * np.float32().itemsize
    )

    # 7. astra backprojection will generate an output array
    # https://github.com/dkazanc/ToMoBAR/blob/54137829b6326406e09f6ef9c95eb35c213838a7/tomobar/astra_wrappers/astra_base.py#L524
    output_dims = _calc_output_dim_FBP3d_tomobar(non_slice_dims_shape, **kwargs)
    recon_output_size = np.prod(output_dims) * np.float32().itemsize

    # 7. astra backprojection makes a copy of the input
    astra_input_slice_size = np.prod(non_slice_dims_shape) * np.float32().itemsize

    ## now we calculate back projection memory (2 copies of the input + reconstruction output)
    projection_mem_size = (
        pre_astra_input_swapaxis_slice + astra_input_slice_size + recon_output_size
    )

    # 9. apply_circular_mask memory (fixed amount, not per slice)
    circular_mask_size = np.prod(output_dims) * np.int64().itemsize

    fixed_amount = max(filter_size, circular_mask_size)

    # 9. this swapaxis makes another copy of the output data
    # https://github.com/DiamondLightSource/httomolibgpu/blob/72d98ec7ac44e06ee0318043934fb3f68667d203/httomolibgpu/recon/algorithm.py#L118
    # BUT: this swapaxis happens after the cudaArray inputs and the input swapaxis arrays are dropped,
    #      so it does not add to the memory overall

    # We assume for safety here that one FFT plan is not freed and one is freed
    tot_memory_bytes = (
        projection_mem_size + filtersync_size - ifftplan_slice_size + recon_output_size
    )

    # this account for the memory used for filtration AND backprojection.
    return (tot_memory_bytes, fixed_amount)


def _calc_memory_bytes_SIRT3d_tomobar(
    non_slice_dims_shape: Tuple[int, int],
    dtype: np.dtype,
    **kwargs,
) -> Tuple[int, int]:
    DetectorsLengthH = non_slice_dims_shape[1]
    # calculate the output shape
    output_dims = _calc_output_dim_SIRT3d_tomobar(non_slice_dims_shape, **kwargs)

    in_data_size = np.prod(non_slice_dims_shape) * dtype.itemsize
    out_data_size = np.prod(output_dims) * dtype.itemsize

    astra_projection = 2.5 * (in_data_size + out_data_size)

    tot_memory_bytes = 2 * in_data_size + 2 * out_data_size + astra_projection
    return (tot_memory_bytes, 0)


def _calc_memory_bytes_CGLS3d_tomobar(
    non_slice_dims_shape: Tuple[int, int],
    dtype: np.dtype,
    **kwargs,
) -> Tuple[int, int]:
    DetectorsLengthH = non_slice_dims_shape[1]
    # calculate the output shape
    output_dims = _calc_output_dim_CGLS3d_tomobar(non_slice_dims_shape, **kwargs)

    in_data_size = np.prod(non_slice_dims_shape) * dtype.itemsize
    out_data_size = np.prod(output_dims) * dtype.itemsize

    astra_projection = 2.5 * (in_data_size + out_data_size)

    tot_memory_bytes = 2 * in_data_size + 2 * out_data_size + astra_projection
    return (tot_memory_bytes, 0)<|MERGE_RESOLUTION|>--- conflicted
+++ resolved
@@ -26,23 +26,14 @@
 from httomo_backends.cufft import CufftType, cufft_estimate_1d
 
 __all__ = [
-<<<<<<< HEAD
     "_calc_memory_bytes_FBP2d_astra",
-    "_calc_memory_bytes_FBP",
-    "_calc_memory_bytes_SIRT",
-    "_calc_memory_bytes_CGLS",
-    "_calc_output_dim_FBP2d_astra",
-    "_calc_output_dim_FBP",
-    "_calc_output_dim_SIRT",
-    "_calc_output_dim_CGLS",
-=======
     "_calc_memory_bytes_FBP3d_tomobar",
     "_calc_memory_bytes_SIRT3d_tomobar",
     "_calc_memory_bytes_CGLS3d_tomobar",
+    "_calc_output_dim_FBP2d_astra",  
     "_calc_output_dim_FBP3d_tomobar",
     "_calc_output_dim_SIRT3d_tomobar",
     "_calc_output_dim_CGLS3d_tomobar",
->>>>>>> 6ea8f1e8
 ]
 
 
@@ -60,15 +51,11 @@
     return output_dims
 
 
-<<<<<<< HEAD
 def _calc_output_dim_FBP2d_astra(non_slice_dims_shape, **kwargs):
     return __calc_output_dim_recon(non_slice_dims_shape, **kwargs)
 
 
-def _calc_output_dim_FBP(non_slice_dims_shape, **kwargs):
-=======
 def _calc_output_dim_FBP3d_tomobar(non_slice_dims_shape, **kwargs):
->>>>>>> 6ea8f1e8
     return __calc_output_dim_recon(non_slice_dims_shape, **kwargs)
 
 
@@ -80,7 +67,6 @@
     return __calc_output_dim_recon(non_slice_dims_shape, **kwargs)
 
 
-<<<<<<< HEAD
 def _calc_memory_bytes_FBP2d_astra(
     non_slice_dims_shape: Tuple[int, int],
     dtype: np.dtype,
@@ -90,10 +76,7 @@
     return (1, 0)
 
 
-def _calc_memory_bytes_FBP(
-=======
 def _calc_memory_bytes_FBP3d_tomobar(
->>>>>>> 6ea8f1e8
     non_slice_dims_shape: Tuple[int, int],
     dtype: np.dtype,
     **kwargs,
